--- conflicted
+++ resolved
@@ -4,10 +4,6 @@
 import com.sun.tools.attach.VirtualMachine;
 import com.sun.tools.attach.VirtualMachineDescriptor;
 import com.sun.tools.attach.spi.AttachProvider;
-<<<<<<< HEAD
-import org.apache.commons.io.FileUtils;
-=======
->>>>>>> 6652713f
 import org.apache.commons.io.IOUtils;
 import sun.tools.attach.BsdVirtualMachine;
 import sun.tools.attach.LinuxVirtualMachine;
@@ -184,23 +180,15 @@
    * url classpath and extracts out a single jar containing the files in that match that url.
    *
    * @param path    - full url entry in the classpath
-<<<<<<< HEAD
    * @param agentName - the agent name that we are trying to match
    * @return null if it fails or a full path to the jar file if it succeeds
    */
   public static String extractJar(URL path, String agentName) {
-=======
-   * @param partial - the name of the partial we are trying to match
-   * @return null if it fails or a full path to the jar file if it succeeds
-   */
-  public static String extractJar(URL path, String partial) {
->>>>>>> 6652713f
     String fullPath = null;
 
     String[] jarNames = path.getPath().split(":");
 
     if (jarNames.length >= 2) {
-<<<<<<< HEAD
       String[] fileAndOffset = jarNames[1].split("!/");
       if (fileAndOffset.length >= 2) {
         fullPath = System.getProperty("java.io.tmpdir") + "/" + agentName + ".jar";
@@ -211,45 +199,14 @@
         try {
           outputJar = new FileOutputStream(fullPath);
           inputZip = new JarFile(packageName);
-=======
-      String fileAndOffset = jarNames[1];
-      int pos = fileAndOffset.indexOf('!');
-      if (pos >= 0) {
-        String file = fileAndOffset.substring(0, pos);
-        String offset = fileAndOffset.substring(pos + 2);
-        int offsetLength = offset.length();
-
-        fullPath = System.getProperty("java.io.tmpdir") + "/" + partial + ".jar";
-        JarOutputStream outputJar = null;
-        JarFile inputZip = null;
-        try {
-          outputJar = new JarOutputStream(new FileOutputStream(fullPath));
-          inputZip = new JarFile(file);
->>>>>>> 6652713f
 
           Enumeration<JarEntry> entries = inputZip.entries();
           while (entries.hasMoreElements()) {
             JarEntry entry = entries.nextElement();
 
-<<<<<<< HEAD
             if (!entry.isDirectory() && entry.getName().startsWith(fileName)) {
               try {
                 IOUtils.copy(inputZip.getInputStream(entry), outputJar);
-=======
-            if (entry.getName().startsWith(offset)) {
-              try {
-                String internalName = entry.getName().substring(offsetLength);
-                JarEntry jarEntry = new JarEntry(entry);
-                Field f = jarEntry.getClass().getSuperclass().getDeclaredField("name");
-                f.setAccessible(true);
-                f.set(jarEntry, internalName);
-                jarEntry.setCompressedSize(0);
-
-                outputJar.putNextEntry(jarEntry);
-                IOUtils.copy(inputZip.getInputStream(entry), outputJar);
-                outputJar.closeEntry();
-
->>>>>>> 6652713f
               } catch (Exception ex) {
                 log.warning("Cannot copy single JarEntry '" + entry.getName() + "'");
                 ex.printStackTrace();
@@ -258,11 +215,7 @@
           }
 
         } catch (Exception ex) {
-<<<<<<< HEAD
           log.warning("Failed to copy agent " + agentName);
-=======
-          log.warning("Failed to copy partial " + partial);
->>>>>>> 6652713f
           ex.printStackTrace();
         } finally {
           if (outputJar != null) {
@@ -277,10 +230,6 @@
             } catch (IOException ioEx) {
             }
           }
-<<<<<<< HEAD
-=======
-          fullPath = null;
->>>>>>> 6652713f
         }
       }
     }
